--- conflicted
+++ resolved
@@ -240,7 +240,6 @@
 - This solution specifically addresses issues encountered on Windows due to the automatic conversion of line endings. If you're using another operating system, this solution may not apply.
 - Remember to check your project's `.gitattributes` file, if it exists, as it can also influence how Git handles line endings in your files.
 
-<<<<<<< HEAD
 By following these steps, you should be able to resolve issues related to Docker not recognizing the `start.sh` script on Windows due to line ending conversions.
 
 
@@ -254,8 +253,4 @@
 You can rebuild a docker image from scratch with the following command:
 
 ```bash
-docker compose build --no-cache
-```
-=======
-By following these steps, you should be able to resolve issues related to Docker not recognizing the `start.sh` script on Windows due to line ending conversions.
->>>>>>> 655015a5
+docker compose build --no-cache