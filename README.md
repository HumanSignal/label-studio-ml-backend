# What is the Label Studio ML backend?

The Label Studio ML backend is an SDK that lets you wrap your machine learning code and turn it into a web server.
The web server can be connected to a running [Label Studio](https://labelstud.io/) instance to automate labeling tasks.

If you just need to load static pre-annotated data into Label Studio, running an ML backend might be overkill for you.
Instead, you can [import preannotated data](https://labelstud.io/guide/predictions.html).

# Quickstart

In order to start using the models, use [docker-compose](https://docs.docker.com/compose/install/) to run the ML backend
server.

Use the following command to start serving the ML backend at `http://localhost:9090`:

```bash
git clone https://github.com/HumanSignal/label-studio-ml-backend.git
cd label-studio-ml-backend/label_studio_ml/examples/{MODEL_NAME}
docker-compose up
```

Replace `{MODEL_NAME}` with the name of the model you want to use:

## Models

The following models are supported in the repository. Some of them working without any additional setup, some of them
require additional parameters to be set.
Please check **Required parameters** column to see if you need to set any additional parameters.

<<<<<<< HEAD
| MODEL_NAME                                                                                 | Description                                                                                                                                      | Required parameters |
|--------------------------------------------------------------------------------------------|--------------------------------------------------------------------------------------------------------------------------------------------------|---------------------|
| [segment_anything_model](/label_studio_ml/examples/segment_anything_model)                 | General-purpose interactive image segmentation [from Meta](https://segment-anything.com/)                                                        | None                |
| [llm_interactive](/label_studio_ml/examples/llm_interactive)                               | Prompt engineering, data collection and model evaluation workflows for LLM ([OpenAI](https://platform.openai.com/), Azure)                       | OPENAI_API_KEY      |
| [grounding_dino](/label_studio_ml/examples/grounding_dino)                                 | Object detection with text prompts ([details](https://github.com/IDEA-Research/GroundingDINO))                                                   | None                |
| [tesseract](/label_studio_ml/examples/tesseract)                                           | Optical Character Recognition (OCR) by drawing bounding boxes ([details](https://github.com/tesseract-ocr/tesseract))                            | None                |
| [easyocr](/label_studio_ml/examples/easyocr)                                               | Another OCR tool from [EasyOCR](https://github.com/JaidedAI/EasyOCR)                                                                             | None                |
| [spacy](/label_studio_ml/examples/spacy)                                                   | Named entity recognition model from [SpaCy](https://spacy.io/)                                                                                   | None                |
| [flair](/label_studio_ml/examples/flair)                                                   | NLP models by [flair](https://flairnlp.github.io/)                                                                                               | None                |
| [bert_classifier](/label_studio_ml/examples/bert_classifier)                               | Text classification models from [Huggingface](https://huggingface.co/transformers/v3.0.2/model_doc/auto.html#automodelforsequenceclassification) | None                |
| [huggingface_llm](/label_studio_ml/examples/huggingface_llm)                               | Text generation models by [Hugging Face](https://huggingface.co/tasks/text-generation)                                                           | None                |
| [huggingface_ner](/label_studio_ml/examples/huggingface_ner)                               | NER models (TokenClassification) by [Hugging Face](https://huggingface.co/docs/transformers/en/tasks/token_classification)                       | None                |
| [nemo_asr](/label_studio_ml/examples/nemo_asr)                                             | Speech transcription models by [NVIDIA NeMo](https://github.com/NVIDIA/NeMo)                                                                     | None                |
| [mmetection](/label_studio_ml/examples/mmdetection-3)                                      | Object detection models by [OpenMMLab](https://github.com/open-mmlab/mmdetection)                                                                | None                |
| [sklearn_text_classifier](/label_studio_ml/examples/sklearn_text_classifier)               | Simple trainable text classification model powered by [scikit-learn](https://scikit-learn.org/stable/)                                           | None                |
| [interactive_substring_matching](/label_studio_ml/examples/interactive_substring_matching) | Interactively select keywords to highlight all occurrences of the keyword in the text                                                                           | None                |
=======
- **Auto-annotation** column indicates if the model can be used for auto-annotation in Label Studio: pre-annotated data
  when opening the labeling page, run predictions for the batch of data.
- **Interactive mode** column indicates if the model can be used for interactive labeling in Label Studio: see
  interactive predictions when performing actions on labeling page.
- **Training** column indicates if the model can be used for training in Label Studio: update the model state based the
  submitted annotations.

| MODEL_NAME                                                                                 | Description                                                                                                                               | Auto-annotation | Interactive mode | Training | Required parameters                           |
|--------------------------------------------------------------------------------------------|-------------------------------------------------------------------------------------------------------------------------------------------|-----------------|------------------|----------|-----------------------------------------------|
| [segment_anything_model](/label_studio_ml/examples/segment_anything_model)                 | Image segmentation by [Meta](https://segment-anything.com/)                                                                               | ❌               | ✅                |          | None                                          |
| [llm_interactive](/label_studio_ml/examples/llm_interactive)                               | Prompt engineering with [OpenAI](https://platform.openai.com/), Azure LLMs.                                                               | ✅               | ✅                | ✅        | OPENAI_API_KEY                                |
| [grounding_dino](/label_studio_ml/examples/grounding_dino)                                 | Object detection with prompts. [Details](https://github.com/IDEA-Research/GroundingDINO)                                                  | ❌               | ✅                | ❌        | None                                          |
| [tesseract](/label_studio_ml/examples/tesseract)                                           | Interactive OCR. [Details](https://github.com/tesseract-ocr/tesseract)                                                                    | ❌               | ✅                | ❌        | None                                          |
| [easyocr](/label_studio_ml/examples/easyocr)                                               | Automated OCR. [EasyOCR](https://github.com/JaidedAI/EasyOCR)                                                                             | ✅               | ❌                | ❌        | None                                          |
| [spacy](/label_studio_ml/examples/spacy)                                                   | NER by [SpaCy](https://spacy.io/)                                                                                                         | ✅               | ❌                | ❌        | None                                          |
| [flair](/label_studio_ml/examples/flair)                                                   | NER by [flair](https://flairnlp.github.io/)                                                                                               | ✅               | ❌                | ❌        | None                                          |
| [bert_classifier](/label_studio_ml/examples/bert_classifier)                               | Text classification with [Huggingface](https://huggingface.co/transformers/v3.0.2/model_doc/auto.html#automodelforsequenceclassification) | ✅               | ❌                | ✅        | None                                          |
| [huggingface_llm](/label_studio_ml/examples/huggingface_llm)                               | LLM inference with [Hugging Face](https://huggingface.co/tasks/text-generation)                                                           | ✅               | ❌                | ❌        | None                                          |
| [huggingface_ner](/label_studio_ml/examples/huggingface_ner)                               | NER by [Hugging Face](https://huggingface.co/docs/transformers/en/tasks/token_classification)                                             | ✅               | ❌                | ✅        | None                                          |
| [nemo_asr](/label_studio_ml/examples/nemo_asr)                                             | Speech ASR by [NVIDIA NeMo](https://github.com/NVIDIA/NeMo)                                                                               | ✅               | ❌                | ❌        | None                                          |
| [mmetection](/label_studio_ml/examples/mmetection)                                         | Object Detection with [OpenMMLab](https://github.com/open-mmlab/mmdetection)                                                              | ✅               | ❌                | ❌        | None                                          |
| [sklearn_text_classifier](/label_studio_ml/examples/sklearn_text_classifier)               | Text classification with [scikit-learn](https://scikit-learn.org/stable/)                                                                 | ✅               | ❌                | ✅        | None                                          |
| [interactive_substring_matching](/label_studio_ml/examples/interactive_substring_matching) | Simple keywords search                                                                                                                    | ❌               | ✅                | ❌        | None                                          |
| [langchain_search_agent](/label_studio_ml/examples/langchain_search_agent)                 | RAG pipeline with Google Search and [Langchain](https://langchain.com/)                                                                   | ✅               | ✅                | ✅        | OPENAI_API_KEY, GOOGLE_CSE_ID, GOOGLE_API_KEY |
>>>>>>> 59a9b66f

# (Advanced usage) Develop your model

To start developing your own ML backend, follow the instructions below.

### 1. Installation

Download and install `label-studio-ml` from the repository:

    ```bash
    git clone https://github.com/HumanSignal/label-studio-ml-backend.git
    cd label-studio-ml-backend/
    pip install -e .
    ```

### 2. Create empty ML backend:

```bash
label-studio-ml create my_ml_backend
```

You can go to the `my_ml_backend` directory and modify the code to implement your own inference logic.
The directory structure should look like this:

```
my_ml_backend/
├── Dockerfile
├── docker-compose.yml
├── model.py
├── _wsgi.py
├── README.md
└── requirements.txt
```

`Dockefile` and `docker-compose.yml` are used to run the ML backend with Docker.
`model.py` is the main file where you can implement your own training and inference logic.
`_wsgi.py` is a helper file that is used to run the ML backend with Docker (you don't need to modify it)
`README.md` is a readme file with instructions on how to run the ML backend.
`requirements.txt` is a file with Python dependencies.

### 3. Implement prediction logic

In your model directory, locate the `model.py` file (for example, `my_ml_backend/model.py`).

The `model.py` file contains a class declaration inherited from `LabelStudioMLBase`. This class provides wrappers for
the API methods that are used by Label Studio to communicate with the ML backend. You can override the methods to
implement your own logic:

```python
def predict(self, tasks, context, **kwargs):
    """Make predictions for the tasks."""
    return predictions
```

The `predict` method is used to make predictions for the tasks. It uses the following:

- `tasks`: [Label Studio tasks in JSON format](https://labelstud.io/guide/task_format.html)
- `context`: [Label Studio context in JSON format](https://labelstud.io/guide/ml.html#Passing-data-to-ML-backend) - for
  interactive labeling scenario
- `predictions`: [Predictions array in JSON format](https://labelstud.io/guide/export.html#Raw-JSON-format-of-completed-tasks)

Once you implement the `predict` method, you can see predictions from the connected ML backend in Label Studio.

### 4. Implement training logic (optional)

You can also implement the `fit` method to train your model. The `fit` method is typically used to train the model on
the labeled data, although it can be used for any arbitrary operations that require data persistence (for example,
storing labeled data in database, saving model weights, keeping LLM prompts history, etc).
By default, the `fit` method is called at any data action in Label Studio, like creating a new task or updating
annotations. You can modify this behavior in Label Studio > Settings > Webhooks.

To implement the `fit` method, you need to override the `fit` method in your `model.py` file:

```python
def fit(self, event, data, **kwargs):
    """Train the model on the labeled data."""
    old_model = self.get('old_model')
    # write your logic to update the model
    self.set('new_model', new_model)
```

with

- `event`: event type can be `'ANNOTATION_CREATED'`, `'ANNOTATION_UPDATED', etc.
- `data` the payload received from the event (check more
  on [Webhook event reference](https://labelstud.io/guide/webhook_reference.html))

Additionally, there are two helper methods that you can use to store and retrieve data from the ML backend:

- `self.set(key, value)` - store data in the ML backend
- `self.get(key)` - retrieve data from the ML backend

Both methods can be used elsewhere in the ML backend code, for example, in the `predict` method to get the new model
weights.

#### Other methods and parameters

Other methods and parameters are available within the `LabelStudioMLBase` class:

- `self.label_config` - returns the [Label Studio labeling config](https://labelstud.io/guide/setup.html) as XML string.
- `self.parsed_label_config` - returns the [Label Studio labeling config](https://labelstud.io/guide/setup.html) as
  JSON.
- `self.model_version` - returns the current model version.
- `self.get_local_path(url, task_id)` - this helper function is used to download and cache an url that is typically stored in `task['data']`, 
and to return the local path to it. The URL can be: LS uploaded file, LS Local Storage, LS Cloud Storage or any other http(s) URL.      

#### Run without Docker

To run without docker (for example, for debugging purposes), you can use the following command:

```bash
label-studio-ml start my_ml_backend
```

#### Test your ML backend

Modify the `my_ml_backend/test_api.py` to ensure that your ML backend works as expected.

#### Modify the port

To modify the port, use the `-p` parameter:

```bash
label-studio-ml start my_ml_backend -p 9091
```

## Deploy your ML backend to GCP

Before you start:

1. Install [gcloud](https://cloud.google.com/sdk/docs/install)
2. Init billing for account if it's not [activated](https://console.cloud.google.com/project/_/billing/enable)
3. Init gcloud, type the following commands and login in browser:

```bash
gcloud auth login
```

4. Activate your Cloud Build API
5. Find your GCP project ID
6. (Optional) Add GCP_REGION with your default region to your ENV variables

To start deployment:

1. Create your own ML backend
2. Start deployment to GCP:

```bash
label-studio-ml deploy gcp {ml-backend-local-dir} \
--from={model-python-script} \
--gcp-project-id {gcp-project-id} \
--label-studio-host {https://app.heartex.com} \
--label-studio-api-key {YOUR-LABEL-STUDIO-API-KEY}
```

3. After label studio deploys the model - you will get model endpoint in console.

# Troubleshooting

## Troubleshooting Docker Build on Windows

If you encounter an error similar to the following when running `docker-compose up --build` on Windows:

```
exec /app/start.sh : No such file or directory
exited with code 1
```

This issue is likely caused by Windows' handling of line endings in text files, which can affect scripts
like `start.sh`. To resolve this issue, follow the steps below:

### Step 1: Adjust Git Configuration

Before cloning the repository, ensure your Git is configured to not automatically convert line endings to
Windows-style (CRLF) when checking out files. This can be achieved by setting `core.autocrlf` to `false`. Open Git Bash
or your preferred terminal and execute the following command:

```
git config --global core.autocrlf false
```

### Step 2: Clone the Repository Again

If you have already cloned the repository before adjusting your Git configuration, you'll need to clone it again to
ensure that the line endings are preserved correctly:

1. **Delete the existing local repository.** Ensure you have backed up any changes or work in progress.
2. **Clone the repository again.** Use the standard Git clone command to clone the repository to your local machine.

### Step 3: Build and Run the Docker Containers

Navigate to the appropriate directory within your cloned repository that contains the Dockerfile
and `docker-compose.yml`. Then, proceed with the Docker commands:

1. **Build the Docker containers:** Run `docker-compose build` to build the Docker containers based on the configuration
   specified in `docker-compose.yml`.

2. **Start the Docker containers:** Once the build process is complete, start the containers using `docker-compose up`.

### Additional Notes

- This solution specifically addresses issues encountered on Windows due to the automatic conversion of line endings. If
  you're using another operating system, this solution may not apply.
- Remember to check your project's `.gitattributes` file, if it exists, as it can also influence how Git handles line
  endings in your files.

<<<<<<< HEAD
By following these steps, you should be able to resolve issues related to Docker not recognizing the `start.sh` script on Windows due to line ending conversions.


## Troubleshooting Pip Cache Reset in Docker Images

Sometimes, you want to reset the pip cache to ensure that the latest versions of the dependencies are installed. 
For example, Label Studio ML Backend library is used as 
`label-studio-ml @ git+https://github.com/HumanSignal/label-studio-ml-backend.git` in requirements.txt. Let's assume that it
is updated, and you want to jump on the latest version in your docker image with the ML model. 

You can rebuild a docker image from scratch with the following command:

```bash
docker compose build --no-cache
```
=======
By following these steps, you should be able to resolve issues related to Docker not recognizing the `start.sh` script
on Windows due to line ending conversions.
>>>>>>> 59a9b66f
<|MERGE_RESOLUTION|>--- conflicted
+++ resolved
@@ -27,24 +27,6 @@
 require additional parameters to be set.
 Please check **Required parameters** column to see if you need to set any additional parameters.
 
-<<<<<<< HEAD
-| MODEL_NAME                                                                                 | Description                                                                                                                                      | Required parameters |
-|--------------------------------------------------------------------------------------------|--------------------------------------------------------------------------------------------------------------------------------------------------|---------------------|
-| [segment_anything_model](/label_studio_ml/examples/segment_anything_model)                 | General-purpose interactive image segmentation [from Meta](https://segment-anything.com/)                                                        | None                |
-| [llm_interactive](/label_studio_ml/examples/llm_interactive)                               | Prompt engineering, data collection and model evaluation workflows for LLM ([OpenAI](https://platform.openai.com/), Azure)                       | OPENAI_API_KEY      |
-| [grounding_dino](/label_studio_ml/examples/grounding_dino)                                 | Object detection with text prompts ([details](https://github.com/IDEA-Research/GroundingDINO))                                                   | None                |
-| [tesseract](/label_studio_ml/examples/tesseract)                                           | Optical Character Recognition (OCR) by drawing bounding boxes ([details](https://github.com/tesseract-ocr/tesseract))                            | None                |
-| [easyocr](/label_studio_ml/examples/easyocr)                                               | Another OCR tool from [EasyOCR](https://github.com/JaidedAI/EasyOCR)                                                                             | None                |
-| [spacy](/label_studio_ml/examples/spacy)                                                   | Named entity recognition model from [SpaCy](https://spacy.io/)                                                                                   | None                |
-| [flair](/label_studio_ml/examples/flair)                                                   | NLP models by [flair](https://flairnlp.github.io/)                                                                                               | None                |
-| [bert_classifier](/label_studio_ml/examples/bert_classifier)                               | Text classification models from [Huggingface](https://huggingface.co/transformers/v3.0.2/model_doc/auto.html#automodelforsequenceclassification) | None                |
-| [huggingface_llm](/label_studio_ml/examples/huggingface_llm)                               | Text generation models by [Hugging Face](https://huggingface.co/tasks/text-generation)                                                           | None                |
-| [huggingface_ner](/label_studio_ml/examples/huggingface_ner)                               | NER models (TokenClassification) by [Hugging Face](https://huggingface.co/docs/transformers/en/tasks/token_classification)                       | None                |
-| [nemo_asr](/label_studio_ml/examples/nemo_asr)                                             | Speech transcription models by [NVIDIA NeMo](https://github.com/NVIDIA/NeMo)                                                                     | None                |
-| [mmetection](/label_studio_ml/examples/mmdetection-3)                                      | Object detection models by [OpenMMLab](https://github.com/open-mmlab/mmdetection)                                                                | None                |
-| [sklearn_text_classifier](/label_studio_ml/examples/sklearn_text_classifier)               | Simple trainable text classification model powered by [scikit-learn](https://scikit-learn.org/stable/)                                           | None                |
-| [interactive_substring_matching](/label_studio_ml/examples/interactive_substring_matching) | Interactively select keywords to highlight all occurrences of the keyword in the text                                                                           | None                |
-=======
 - **Auto-annotation** column indicates if the model can be used for auto-annotation in Label Studio: pre-annotated data
   when opening the labeling page, run predictions for the batch of data.
 - **Interactive mode** column indicates if the model can be used for interactive labeling in Label Studio: see
@@ -65,11 +47,10 @@
 | [huggingface_llm](/label_studio_ml/examples/huggingface_llm)                               | LLM inference with [Hugging Face](https://huggingface.co/tasks/text-generation)                                                           | ✅               | ❌                | ❌        | None                                          |
 | [huggingface_ner](/label_studio_ml/examples/huggingface_ner)                               | NER by [Hugging Face](https://huggingface.co/docs/transformers/en/tasks/token_classification)                                             | ✅               | ❌                | ✅        | None                                          |
 | [nemo_asr](/label_studio_ml/examples/nemo_asr)                                             | Speech ASR by [NVIDIA NeMo](https://github.com/NVIDIA/NeMo)                                                                               | ✅               | ❌                | ❌        | None                                          |
-| [mmetection](/label_studio_ml/examples/mmetection)                                         | Object Detection with [OpenMMLab](https://github.com/open-mmlab/mmdetection)                                                              | ✅               | ❌                | ❌        | None                                          |
+| [mmdetection](/label_studio_ml/examples/mmdetection-3)                                     | Object Detection with [OpenMMLab](https://github.com/open-mmlab/mmdetection)                                                              | ✅               | ❌                | ❌        | None                                          |
 | [sklearn_text_classifier](/label_studio_ml/examples/sklearn_text_classifier)               | Text classification with [scikit-learn](https://scikit-learn.org/stable/)                                                                 | ✅               | ❌                | ✅        | None                                          |
 | [interactive_substring_matching](/label_studio_ml/examples/interactive_substring_matching) | Simple keywords search                                                                                                                    | ❌               | ✅                | ❌        | None                                          |
 | [langchain_search_agent](/label_studio_ml/examples/langchain_search_agent)                 | RAG pipeline with Google Search and [Langchain](https://langchain.com/)                                                                   | ✅               | ✅                | ✅        | OPENAI_API_KEY, GOOGLE_CSE_ID, GOOGLE_API_KEY |
->>>>>>> 59a9b66f
 
 # (Advanced usage) Develop your model
 
@@ -276,8 +257,8 @@
 - Remember to check your project's `.gitattributes` file, if it exists, as it can also influence how Git handles line
   endings in your files.
 
-<<<<<<< HEAD
-By following these steps, you should be able to resolve issues related to Docker not recognizing the `start.sh` script on Windows due to line ending conversions.
+By following these steps, you should be able to resolve issues related to Docker not recognizing the `start.sh` script
+on Windows due to line ending conversions.
 
 
 ## Troubleshooting Pip Cache Reset in Docker Images
@@ -291,8 +272,4 @@
 
 ```bash
 docker compose build --no-cache
-```
-=======
-By following these steps, you should be able to resolve issues related to Docker not recognizing the `start.sh` script
-on Windows due to line ending conversions.
->>>>>>> 59a9b66f
+```