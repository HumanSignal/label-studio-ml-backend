import logging
import json
import difflib
import re
import os
import requests
import pytesseract

from uuid import uuid4
from PIL import Image
from io import BytesIO
from typing import Union, List, Dict, Optional, Any
from tenacity import retry, stop_after_attempt, wait_random
from openai import OpenAI, AzureOpenAI

from label_studio_ml.model import LabelStudioMLBase
from label_studio_ml.response import ModelResponse
from label_studio_sdk.objects import PredictionValue
from label_studio_sdk.label_interface.object_tags import ImageTag, ParagraphsTag

logger = logging.getLogger(__name__)


@retry(wait=wait_random(min=5, max=10), stop=stop_after_attempt(6))
def chat_completion_call(messages, params, *args, **kwargs):
    """
    Request to OpenAI API (OpenAI, Azure)

    Args:
        messages: list of messages
        params: dict with parameters
           Example:
               ```json
              {
                "api_key": "YOUR_API_KEY",
                "provider": "openai",
                "model": "gpt-4",
                "num_responses": 1,
                "temperature": 0.7
                }```
    """
    provider = params.get("provider", OpenAIInteractive.OPENAI_PROVIDER)
    model = params.get("model", OpenAIInteractive.OPENAI_MODEL)
    if provider == "openai":
        client = OpenAI(
            api_key=params.get("api_key", OpenAIInteractive.OPENAI_KEY),
        )
        if not model:
            model = 'gpt-3.5-turbo-instruct'
    elif provider == "azure":
        client = AzureOpenAI(
            api_key=params.get("api_key", OpenAIInteractive.OPENAI_KEY),
            api_version=params.get("api_version", OpenAIInteractive.AZURE_API_VERSION),
            azure_endpoint=params.get('resource_endpoint', OpenAIInteractive.AZURE_RESOURCE_ENDPOINT).rstrip('/'),
            azure_deployment=params.get('deployment_name', OpenAIInteractive.AZURE_DEPLOYMENT_NAME)
        )
        if not model:
            model = 'gpt-35-turbo-instruct'
    else:
        raise

    request_params = {
        "messages": messages,
        "model": model,
        "n": params.get("num_responses", OpenAIInteractive.NUM_RESPONSES),
        "temperature": params.get("temperature", OpenAIInteractive.TEMPERATURE)
    }

    completion = client.chat.completions.create(**request_params)

    return completion


def gpt(messages: Union[List[Dict], str], params, *args, **kwargs):
    """
    """
    if isinstance(messages, str):
        messages = [{"role": "user", "content": messages}]

    logger.debug(f"OpenAI request: {messages}, params={params}")
    completion = chat_completion_call(messages, params)
    logger.debug(f"OpenAI response: {completion}")
    response = [choice.message.content for choice in completion.choices]

    return response


class OpenAIInteractive(LabelStudioMLBase):
<<<<<<< HEAD
    """
    """
    OPENAI_PROVIDER = os.getenv("OPENAI_PROVIDER", "openai")
    OPENAI_KEY = os.getenv('OPENAI_API_KEY')
    PROMPT_PREFIX = os.getenv("PROMPT_PREFIX", "prompt")
    USE_INTERNAL_PROMPT_TEMPLATE = bool(int(os.getenv("USE_INTERNAL_PROMPT_TEMPLATE", 1)))
    PROMPT_TEMPLATE = os.getenv("PROMPT_TEMPLATE", '**Source Text**:\n\n"{text}"\n\n**Task Directive**:\n\n"{prompt}"')
    PROMPT_TAG = "TextArea"
    SUPPORTED_INPUTS = ("Image", "Text", "HyperText", "Paragraphs")
    NUM_RESPONSES = int(os.getenv("NUM_RESPONSES", 1))
    TEMPERATURE = float(os.getenv("TEMPERATURE", 0.7))
    OPENAI_MODEL = os.getenv("OPENAI_MODEL")
    AZURE_RESOURCE_ENDPOINT = os.getenv("AZURE_RESOURCE_ENDPOINT", '')
    AZURE_DEPLOYMENT_NAME = os.getenv("AZURE_DEPLOYMENT_NAME")
    AZURE_API_VERSION = os.getenv("AZURE_API_VERSION", "2023-05-15")

    def _ocr(self, image_url):
=======

    PROMPT_PREFIX = os.getenv('PROMPT_PREFIX', 'prompt')
    USE_INTERNAL_PROMPT_TEMPLATE = bool(int(os.getenv('USE_INTERNAL_PROMPT_TEMPLATE', 1)))
    PROMPT_TEMPLATE = os.getenv('PROMPT_TEMPLATE', '**Source Text**:\n\n"{text}"\n\n**Task Directive**:\n\n"{prompt}"')
    SUPPORTED_INPUTS = ('Image', 'Text', 'HyperText', 'Paragraphs')
    NUM_RESPONSES = int(os.getenv('NUM_RESPONSES', 1))
    TEMPERATURE = float(os.getenv('TEMPERATURE', 0.7))
    OPENAI_MODEL = os.getenv('OPENAI_MODEL', 'gpt-3.5-turbo')

    def ocr(self, image_url):
>>>>>>> 3fcf6f65
        # Open the image containing the text
        response = requests.get(image_url)
        image = Image.open(BytesIO(response.content))

        # Run OCR on the image
        text = pytesseract.image_to_string(image)
        return text

    def _get_text(self, task_data, object_tag):
        """
        """
        data = task_data.get(object_tag.value_name)

        if data is None:
            return None

        if isinstance(object_tag, ImageTag):
            return self._ocr(data)
        elif isinstance(object_tag, ParagraphsTag):
            return json.dumps(data)
        else:
            return data

    def _get_prompts(self, context, prompt_tag) -> List[str]:
        """Getting prompt values
        """
        if context:
            # Interactive mode - get prompt from context
            result = context.get('result')
            for item in result:
                if item.get('from_name') == prompt_tag.name:
                    return item['value']['text']
        # Initializing - get existing prompt from storage
        elif prompt := self.get(prompt_tag.name):
            return [prompt]

        return []

    def _match_choices(self, response: List[str], original_choices: List[str]) -> List[str]:
        # assuming classes are separated by newlines
        # TODO: support other guardrails
        matched_labels = []
        predicted_classes = response[0].splitlines()

        for pred in predicted_classes:
            scores = list(map(lambda l: difflib.SequenceMatcher(None, pred, l).ratio(), original_choices))
            matched_labels.append(original_choices[scores.index(max(scores))])

        return matched_labels

    def _find_choices_tag(self, object_tag):
        """Classification predictor
        """
        li = self.label_interface

        try:
            choices_from_name, _, _ = li.get_first_tag_occurence(
                'Choices',
                self.SUPPORTED_INPUTS,
                to_name_filter=lambda s: s == object_tag.name,
            )

            return li.get_control(choices_from_name)
        except:
            return None

    def _find_textarea_tag(self, prompt_tag, object_tag):
        """Free-form text predictor
        """
        li = self.label_interface

        try:
            textarea_from_name, _, _ = li.get_first_tag_occurence(
                'TextArea',
                self.SUPPORTED_INPUTS,
                name_filter=lambda s: s != prompt_tag.name,
                to_name_filter=lambda s: s == object_tag.name,
            )

            return li.get_control(textarea_from_name)
        except:
            return None

    def _find_prompt_tags(self):
        """Find prompting tags in the config
        """
        li = self.label_interface
        prompt_from_name, prompt_to_name, value = li.get_first_tag_occurence(
            # prompt tag
            self.PROMPT_TAG,
            # supported input types
            self.SUPPORTED_INPUTS,
            # if multiple <TextArea> are presented, use one with prefix specified in PROMPT_PREFIX
            name_filter=lambda s: s.startswith(self.PROMPT_PREFIX))

        return li.get_control(prompt_from_name), li.get_object(prompt_to_name)

    def _validate_tags(self, choices_tag: str, textarea_tag: str) -> None:
        if not choices_tag and not textarea_tag:
            raise ValueError('No supported tags found: <Choices> or <TextArea>')

    def _generate_normalized_prompt(self, text: str, prompt: str, task_data: Dict) -> str:
        """
        """
        if self.USE_INTERNAL_PROMPT_TEMPLATE:
            norm_prompt = self.PROMPT_TEMPLATE.format(text=text, prompt=prompt)
        else:
            norm_prompt = prompt.format(**task_data)

        return norm_prompt

    def _generate_response_regions(self, response: str, prompt_tag,
                                   choices_tag: str, textarea_tag: str, prompts: List[str]) -> List:
        """
        """
        regions = []

        if choices_tag:
            matched_labels = self._match_choices(response, choices_tag.labels)
            regions.append(choices_tag.label(matched_labels))

        if textarea_tag:
            regions.append(textarea_tag.label(text=response))

        # not sure why we need this but it was in the original code
        regions.append(prompt_tag.label(text=prompts))

        return regions

    def _predict_single_task(self, task_data: Dict, prompt_tag: Any, object_tag: Any, prompt: str,
                             choices_tag: str, textarea_tag: str, prompts: List[str]) -> Dict:
        """
        """
        text = self._get_text(task_data, object_tag)
        norm_prompt = self._generate_normalized_prompt(text, prompt, task_data)

        # run inference
        # this are params provided through the web interface
        response = gpt(norm_prompt, self.extra_params)
        regions = self._generate_response_regions(response, prompt_tag, choices_tag, textarea_tag, prompts)

        return PredictionValue(result=regions, score=0.1, model_version=str(self.model_version))

    def predict(self, tasks: List[Dict], context: Optional[Dict] = None, **kwargs) -> ModelResponse:
        """
        """
        predictions = []
<<<<<<< HEAD

        # prompt tag contains the prompt in the config
        # object tag contains what we plan to label
        prompt_tag, object_tag = self._find_prompt_tags()
        prompts = self._get_prompts(context, prompt_tag)

        if prompts:
            prompt = "\n".join(prompts)

            choices_tag = self._find_choices_tag(object_tag)
            textarea_tag = self._find_textarea_tag(prompt_tag, object_tag)
            self._validate_tags(choices_tag, textarea_tag)

            for task in tasks:
                task_data = task['data']
                pred = self._predict_single_task(task_data, prompt_tag, object_tag, prompt,
                                                 choices_tag, textarea_tag, prompts)
                predictions.append(pred)

        return ModelResponse(predictions=predictions)

    def _prompt_diff(self, old_prompt, new_prompt):
        """
        """
=======
        base_result = {
            'id': str(uuid4())[:4],
            'from_name': prompt_from_name,
            'to_name': prompt_to_name,
            'type': 'textarea',
            'value': {
                'text': prompts
            }
        }
        model_version = self.model_version
        for task in tasks:
            text = self.get_text(task, data_type, value_key)

            if not prompts:
                response = gpt(text)
            else:
                if self.USE_INTERNAL_PROMPT_TEMPLATE:
                    norm_prompt = self.PROMPT_TEMPLATE.format(text=text, prompt=prompt)
                else:
                    task_data = task['data']
                    norm_prompt = prompt.format(**task_data)
                # run inference
                response = gpt(norm_prompt)

            result = []
            if use_choices and len(response) > 0:
                matched_labels = self.match_choices(response[0], original_choices)
                result.append({
                    'id': str(uuid4())[:4],
                    'from_name': choices_from_name,
                    'to_name': prompt_to_name,
                    'type': 'choices',
                    'value': {
                        'choices': matched_labels
                    }
                })

            if use_textarea:
                result.append({
                    'id': str(uuid4())[:4],
                    'from_name': textarea_from_name,
                    'to_name': prompt_to_name,
                    'type': 'textarea',
                    'value': {
                        # 'text': [response]
                        'text': response
                    }
                })

            result.append(base_result)

            predictions.append({'result': result, 'model_version': model_version})

        return predictions

    def prompt_diff(self, old_prompt, new_prompt):
>>>>>>> 3fcf6f65
        old_lines = old_prompt.splitlines()
        new_lines = new_prompt.splitlines()
        diff = difflib.unified_diff(old_lines, new_lines, lineterm="")

        return "\n".join(
            line for line in diff if line.startswith(('+',)) and not line.startswith(('+++', '---')))

    def fit(self, event, data, **additional_params):
        """
        """
        logger.debug(f'Data received: {data}')
        if event not in ('ANNOTATION_CREATED', 'ANNOTATION_UPDATED'):
            return

        prompt_tag, object_tag = self._find_prompt_tags()
        prompts = self._get_prompts(data['annotation'], prompt_tag)

        if not prompts:
            logger.debug(f'No prompts recorded.')
            return

        prompt = '\n'.join(prompts)
        current_prompt = self.get(prompt_tag.name)

        # find substrings that differ between current and new prompt
        # if there are no differences, skip training
        if current_prompt:
            diff = self._prompt_diff(current_prompt, prompt)
            if not diff:
                logger.debug('No prompt diff found.')
                return

            logger.debug(f'Prompt diff: {diff}')
        self.set(prompt_tag.name, prompt)
        model_version = self.bump_model_version()

        logger.debug(f'Updated model version to {str(model_version)}')<|MERGE_RESOLUTION|>--- conflicted
+++ resolved
@@ -86,7 +86,6 @@
 
 
 class OpenAIInteractive(LabelStudioMLBase):
-<<<<<<< HEAD
     """
     """
     OPENAI_PROVIDER = os.getenv("OPENAI_PROVIDER", "openai")
@@ -104,18 +103,6 @@
     AZURE_API_VERSION = os.getenv("AZURE_API_VERSION", "2023-05-15")
 
     def _ocr(self, image_url):
-=======
-
-    PROMPT_PREFIX = os.getenv('PROMPT_PREFIX', 'prompt')
-    USE_INTERNAL_PROMPT_TEMPLATE = bool(int(os.getenv('USE_INTERNAL_PROMPT_TEMPLATE', 1)))
-    PROMPT_TEMPLATE = os.getenv('PROMPT_TEMPLATE', '**Source Text**:\n\n"{text}"\n\n**Task Directive**:\n\n"{prompt}"')
-    SUPPORTED_INPUTS = ('Image', 'Text', 'HyperText', 'Paragraphs')
-    NUM_RESPONSES = int(os.getenv('NUM_RESPONSES', 1))
-    TEMPERATURE = float(os.getenv('TEMPERATURE', 0.7))
-    OPENAI_MODEL = os.getenv('OPENAI_MODEL', 'gpt-3.5-turbo')
-
-    def ocr(self, image_url):
->>>>>>> 3fcf6f65
         # Open the image containing the text
         response = requests.get(image_url)
         image = Image.open(BytesIO(response.content))
@@ -233,7 +220,7 @@
         """
         regions = []
 
-        if choices_tag:
+        if choices_tag and len(response) > 0:
             matched_labels = self._match_choices(response, choices_tag.labels)
             regions.append(choices_tag.label(matched_labels))
 
@@ -263,7 +250,6 @@
         """
         """
         predictions = []
-<<<<<<< HEAD
 
         # prompt tag contains the prompt in the config
         # object tag contains what we plan to label
@@ -288,64 +274,6 @@
     def _prompt_diff(self, old_prompt, new_prompt):
         """
         """
-=======
-        base_result = {
-            'id': str(uuid4())[:4],
-            'from_name': prompt_from_name,
-            'to_name': prompt_to_name,
-            'type': 'textarea',
-            'value': {
-                'text': prompts
-            }
-        }
-        model_version = self.model_version
-        for task in tasks:
-            text = self.get_text(task, data_type, value_key)
-
-            if not prompts:
-                response = gpt(text)
-            else:
-                if self.USE_INTERNAL_PROMPT_TEMPLATE:
-                    norm_prompt = self.PROMPT_TEMPLATE.format(text=text, prompt=prompt)
-                else:
-                    task_data = task['data']
-                    norm_prompt = prompt.format(**task_data)
-                # run inference
-                response = gpt(norm_prompt)
-
-            result = []
-            if use_choices and len(response) > 0:
-                matched_labels = self.match_choices(response[0], original_choices)
-                result.append({
-                    'id': str(uuid4())[:4],
-                    'from_name': choices_from_name,
-                    'to_name': prompt_to_name,
-                    'type': 'choices',
-                    'value': {
-                        'choices': matched_labels
-                    }
-                })
-
-            if use_textarea:
-                result.append({
-                    'id': str(uuid4())[:4],
-                    'from_name': textarea_from_name,
-                    'to_name': prompt_to_name,
-                    'type': 'textarea',
-                    'value': {
-                        # 'text': [response]
-                        'text': response
-                    }
-                })
-
-            result.append(base_result)
-
-            predictions.append({'result': result, 'model_version': model_version})
-
-        return predictions
-
-    def prompt_diff(self, old_prompt, new_prompt):
->>>>>>> 3fcf6f65
         old_lines = old_prompt.splitlines()
         new_lines = new_prompt.splitlines()
         diff = difflib.unified_diff(old_lines, new_lines, lineterm="")
