--- conflicted
+++ resolved
@@ -7,21 +7,12 @@
 meta_title: Interactive LLM labeling with OpenAI or Azure API
 meta_description: Label Studio tutorial for interactive LLM labeling with OpenAI or Azure API
 categories:
-<<<<<<< HEAD
-    - tutorial
-    - openai
-    - azure
-    - gpt
-    - llm
-image: "/tutorials/llm-interactive.png"
-=======
 - tutorial
 - openai
 - azure
 - gpt
 - llm
-image: "/tutorials/gpt2.png"
->>>>>>> e36e1657
+image: "/tutorials/llm-interactive.png"
 ---
 -->
 
@@ -84,13 +75,8 @@
 1. Open a task and ensure the **Auto-Annotation** toggle is enabled (it is located at the bottom of the labeling interface).
 2. Enter a prompt in the prompt input field and press `Shift+Enter`. The LLM response will be generated and displayed in
    the response field.
-<<<<<<< HEAD
-3. If you want to apply LLM auto-annotation to the multiple tasks at once, go to the [Data Manager]((https://labelstud.io/guide/manage_data)), 
-   select the tasks, and then select **Actions > Batch Predictions**. 
-=======
 6. If you want to apply LLM auto-annotation to the multiple tasks at once , go to the Data Manager, select the batch of
    tasks then use `Retrieve Prediction` (`Batch Predictions` in Label Studio Enterprise version) option from [the `Actions` dropdown](https://labelstud.io/guide/manage_data)
->>>>>>> e36e1657
 
 ## Configuration examples
 
@@ -144,30 +130,6 @@
             <Choice value="Irrelevant"/>
         </Choice>
         <Choice value="Correctness">
-<<<<<<< HEAD
-    <Choice value="Correct"/>
-    <Choice value="Incorrect"/>
-    <Choice value="Contains hallucinations"/>
-    </Choice>
-    <Choice value="Bias">
-    <Choice value="Gender" hint="Discrimination based on a person's gender."/>
-    <Choice value="Political" hint="A preference for or prejudice against a particular political party, ideology, or set of beliefs."/>
-    <Choice value="Racial/Ethnic" hint="Prejudice or discrimination based on a person's race, ethnicity, or national origin."/>
-    <Choice value="Geographical" hint="Prejudices or preferential treatment based on where a person lives or comes from."/>
-    </Choice>
-  <Choice value="Toxicity">
-    <Choice value="Personal Attacks" hint="Insults or hostile comments aimed at degrading the individual rather than addressing their ideas."/>
-    <Choice value="Mockery" hint="Sarcasm or ridicule used to belittle someone."/>
-    <Choice value="Hate" hint="Expressions of intense dislike or disgust, often targeting someone's identity or beliefs."/>
-    <Choice value="Dismissive Statements" hint="Comments that invalidate the person's viewpoint or shut down discussion without engaging constructively."/>
-    <Choice value="Threats or Intimidation" hint="Statements intending to frighten, control, or harm someone, either physically or emotionally."/>
-    <Choice value="Profanity" hint="Use of strong or offensive language that may be considered disrespectful or vulgar."/>
-    <Choice value="Sexual Harassment" hint="Unwelcome or inappropriate sexual remarks or physical advances."/>
-  </Choice>
-  </Taxonomy>
-<Header value="Overall response quality:"/>
-<Rating name="rating" toName="context"/>
-=======
             <Choice value="Correct"/>
             <Choice value="Incorrect"/>
             <Choice value="Contains hallucinations"/>
@@ -198,7 +160,6 @@
     </Taxonomy>
     <Header value="Overall response quality:"/>
     <Rating name="rating" toName="context"/>
->>>>>>> e36e1657
 </View>
 ```
 
@@ -387,7 +348,6 @@
 - `USE_INTERNAL_PROMPT_TEMPLATE` (default: `1`). If set to `1`, the server will use the internal prompt template. If set
   to
   `0`, the server will use the prompt template provided in the input prompt.
-<<<<<<< HEAD
 - `PROMPT_TEMPLATE` (default: `"Source Text: {text}\n\nTask Directive: {prompt}"`): The prompt template to use:
 
   - If `USE_INTERNAL_PROMPT_TEMPLATE` is set to `1`, the server will use
@@ -397,17 +357,6 @@
   
   In the later case, the user has to provide the placeholders that match input task fields. For example, if the user wants to use the `input_text` and `instruction` field from the input task `{"input_text": "user text", "instruction": "user instruction"}`, the user has to provide the prompt template like this: `"Source Text: {input_text}, Custom instruction : {instruction}"`.
 - `OPENAI_MODEL` (default: `gpt-3.5-turbo`) : The OpenAI model to use. 
-=======
-- `PROMPT_TEMPLATE` (default: `"Source Text: {text}\n\nTask Directive: {prompt}"`): The prompt template to use.
-  If `USE_INTERNAL_PROMPT_TEMPLATE` is set to `1`, the server will use
-  the default internal prompt template. If `USE_INTERNAL_PROMPT_TEMPLATE` is set to `0`, the server will use the prompt
-  template provided
-  in the input prompt (i.e. the user input from `<TextArea name="my-prompt" ...>`). In the later case, the user has to
-  provide the placeholders that match input task fields. For example, if the user wants to use the `input_text`
-  and `instruction` field from the input task `{"input_text": "user text", "instruction": "user instruction"}`, the user
-  has to provide the prompt template like this: `"Source Text: {input_text}, Custom instruction : {instruction}"`.
-- `OPENAI_MODEL` (default: `gpt-3.5-turbo`) : The OpenAI model to use.
->>>>>>> e36e1657
 - `OPENAI_PROVIDER` (available options: `openai`, `azure`, default - `openai`) : The OpenAI provider to use.
 - `TEMPERATURE` (default: `0.7`): The temperature to use for the model.
 - `NUM_RESPONSES` (default: `1`): The number of responses to generate in `<TextArea>` output fields. Useful if you want
