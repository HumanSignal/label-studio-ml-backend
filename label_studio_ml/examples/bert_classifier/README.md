--- conflicted
+++ resolved
@@ -42,11 +42,7 @@
 {"status":"UP"}
 ```
 
-<<<<<<< HEAD
 3. Create a project in Label Studio. Then from the **Model** page in the project settings, [connect the model](https://labelstud.io/guide/ml#Connect-the-model-to-Label-Studio). Specify `http://localhost:9090` as the URL.
-=======
-3. Connect to the backend from Label Studio running on the same host: go to your project `Settings -> Model -> Connect Model` and specify `http://localhost:9090` as a URL.
->>>>>>> 2acb3207
 
 > Warning! Note the current limitation of the ML backend: models are loaded dynamically from huggingface.co. You may need the `HF_TOKEN` env variable provided in your environment. Consequently, this may result in a slow response time for the first prediction request. If you are experiencing timeouts on Label Studio side (i.e., no predictions are visible when opening the task), check the logs of the ML backend for any errors, and refresh the page in a few minutes.
 
@@ -94,19 +90,12 @@
 - `LABEL_STUDIO_HOST` (required): The URL of the Label Studio instance. Default is `http://localhost:8080`.
 - `LABEL_STUDIO_API_KEY` (required): The [API key](https://labelstud.io/guide/user_account#Access-token) for the Label Studio instance.
 - `START_TRAINING_EACH_N_UPDATES`: The number of labeled tasks to download from Label Studio before starting training. Default is 10.
-<<<<<<< HEAD
-- `LEARNING_RATE`: The learning rate for the model training. Default is `2e-5`.
-- `NUM_TRAIN_EPOCHS`: The number of epochs for model training. Default is `3`.
-- `WEIGHT_DECAY`: The weight decay for the model training. Default is `0.01`.
-- `FINETUNED_MODEL_NAME`: The name of the fine-tuned model. Default is `finetuned-model`.
-=======
 - `LEARNING_RATE`: The learning rate for the model training. Default is 2e-5.
 - `NUM_TRAIN_EPOCHS`: The number of epochs for model training. Default is 3.
 - `WEIGHT_DECAY`: The weight decay for the model training. Default is 0.01.
 - `FINETUNED_MODEL_NAME`: The name of the fine-tuned model. Default is `finetuned_model`. Checkpoints will be saved under this name.
 
 > Note: The `LABEL_STUDIO_API_KEY` is required for training the model. You can find the API key in the Label Studio instance in the `Account & Settings -> Access Token` section.
->>>>>>> 2acb3207
 
 
 # Customization
