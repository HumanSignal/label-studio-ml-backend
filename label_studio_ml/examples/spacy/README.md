--- conflicted
+++ resolved
@@ -65,11 +65,7 @@
 
 You can also use the default configuration from the [Named Entity Recognition template](https://labelstud.io/templates/named_entity) provided with Label Studio.
 
-<<<<<<< HEAD
-> Note: If your labels are different from the default ones, the text spans will still be highlighted, but you have to manually map the labels to the ones you have in the model. Go to `model.py` and change `_custom_labels_mapping` to map from spaCy entities to your labels
-=======
 > Note: if your labels are different from the default ones, the text spans will still be highlighted, but you have to manually map the labels to the ones you have in the model. Go to `model.py` and change `_custom_labels_mapping` to map from SpaCy entities to your labels. Check for predefined labels in the official SpaCy documentation, for example for [en_core_web_sm](https://spacy.io/models/en#en_core_web_sm).
->>>>>>> e36e1657
 
 ## Parameters
 To change default parameters, specify the following environment variables:
