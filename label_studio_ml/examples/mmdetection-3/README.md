--- conflicted
+++ resolved
@@ -67,11 +67,7 @@
 
 > These steps provided by @raash1d [in this issue](https://github.com/heartexlabs/label-studio-ml-backend/issues/167#issuecomment-1495061050). Note: the patch from the comment is already applied, except hardcoding of label_config into kwargs.
 
-<<<<<<< HEAD
-**It's highly recommended to use Docker, it allows you to avoid lots of dependency problems!**
-=======
 **It's highly recomended to use docker, it allows to avoid lots of problems!**
->>>>>>> 2acb3207
 
 1. Clone the Label Studio ML Backend repository in your directory of choice
 ```
