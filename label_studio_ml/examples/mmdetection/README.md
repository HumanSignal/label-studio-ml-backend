# Reference to readme

<<<<<<< HEAD
This [Machine Learning backend](https://labelstud.io/guide/ml.html) allows you to automatically pre-annotate your images with bounding boxes. It's powered by the amazing [OpenMMLab MMDetection library](https://github.com/open-mmlab/mmdetection), which gives you access to many existing state-of-the-art models like FasterRCNN, RetinaNet, YOLO and others. 

Follow this installation guide and then play around with them, picking the best model that suits your current dataset!

## Start using it

1. [Install the model locally](#Installation).

2. Run Label Studio, then go to the **Machine Learning** page in the project settings. Paste the selected ML backend URL, then click **Add Model**.

3. On the **Labeling Interface** page, select the `COCO annotation` or `Bbox object detection` template. 
   Optionally, you can modify the label config with the `predicted_values` attribute. It provides a list of COCO labels separated by comma. If the object detector outputs any of these labels, they are translated to the actual label name from the `value` attribute.

    For example, if your labeling config contains the following:
    
    ```xml
    <Label value="Airplane" predicted_values="airplane"/>
    <Label value="Car" predicted_values="car,truck"/>
    ```
   For a specific task, the following occurs:
    - If the COCO object detector predicts a bbox with label `"airplane"`, you see the label `"Airplane"`.
    - if it predicts `"car"` or `"truck"`, either of those predictions are squashed to show the `"Car"` label on the task.

See [the full list of COCO labels](#The-full-list-of-COCO-labels) for reference.


## Installation

1. Set up the MMDetection environment following [the MMDetection installation guide](https://mmdetection.readthedocs.io/en/v1.2.0/INSTALL.html). Depending on your OS, some dependencies might be missed, such as gcc-c++, mesa-libGL. Install them using your package manager.

2. Create and initialize the directory `./coco-detector`:

    ```bash
    label-studio-ml init coco-detector --from label_studio_ml/examples/mmdetection/mmdetection.py
    ```

3. Download the `config_file` and `checkpoint_file` from MMDetection model zoo (use the [recommended Faster RCNN for a quickstart](https://mmdetection.readthedocs.io/en/latest/1_exist_data_model.html#inference-with-existing-models)). Place the `config_file` within the cloned [mmdetection repo](https://github.com/open-mmlab/mmdetection).

Depending on your specific use case, there are different settings for how to run this ML backend:

## Run ML backend on the same machine as Label Studio

If you run the ML backend on the same machine as Label Studio, you can upload images directly to Label Studio or specify them as remote URLs. 

#### Images are uploaded in Label Studio UI
   ```bash
   label-studio-ml start coco-detector --with \
   config_file=mmdetection/configs/faster_rcnn/faster_rcnn_r50_fpn_1x_coco.py \
   checkpoint_file=/absolute/path/to/downloaded/checkpoint.pth
   ```
In this case, the ML backend reads images from the default data upload folder.
If you change the default upload folder, for example by setting `LABEL_STUDIO_BASE_DATA_DIR=/custom/data/path`, you must explicitly specify the upload folder:

   ```bash
   label-studio-ml start coco-detector --with \
   config_file=mmdetection/configs/faster_rcnn/faster_rcnn_r50_fpn_1x_coco.py \
   checkpoint_file=/absolute/path/to/downloaded/checkpoint.pth \
   image_dir=/custom/data/path/media/upload
   ```

#### Images are specified as remote URLs

   ```bash
   label-studio-ml start coco-detector --with \
   config_file=mmdetection/configs/faster_rcnn/faster_rcnn_r50_fpn_1x_coco.py \
   checkpoint_file=/absolute/path/to/downloaded/checkpoint.pth
   ```

## Run ML backend server on the different machine as Label Studio

When running the ML backend on a separate server instance and connecting it to Label Studio with a remote hostname URL, you must remember that your ML backend server must get the full image URLs.
In this case, you must provide the Label Studio hostname before running ML backend:

   ```bash
   LABEL_STUDIO_HOSTNAME=http://my.label-studio.com:8080 label-studio-ml start coco-detector --with \
   config_file=mmdetection/configs/faster_rcnn/faster_rcnn_r50_fpn_1x_coco.py \
   checkpoint_file=/absolute/path/to/downloaded/checkpoint.pth
   ```

## Other parameters

You can also specify other parameters when you start this ML backend to fit your use case or environment.

#### GPU support
If you have a GPU available, you can specify that with `device=gpu:0` when you start the ML backend to significantly speed up pre-annotation of images. For example:

 ```bash
   label-studio-ml start coco-detector --with \
   config_file=mmdetection/configs/faster_rcnn/faster_rcnn_r50_fpn_1x_coco.py \
   checkpoint_file=/absolute/path/to/downloaded/checkpoint.pth \
   device=gpu:0
   ```

#### Bounding box thresholding

You can also tune the `score_threshold`. Lower values increase sensitivity but produce more noise.

   ```bash
   label-studio-ml start coco-detector --with \
   config_file=mmdetection/configs/faster_rcnn/faster_rcnn_r50_fpn_1x_coco.py \
   checkpoint_file=/absolute/path/to/downloaded/checkpoint.pth \
   score_threshold=0.5
   ```
     

## The full list of COCO labels
```text
airplane
apple
backpack
banana
baseball_bat
baseball_glove
bear
bed
bench
bicycle
bird
boat
book
bottle
bowl
broccoli
bus
cake
car
carrot
cat
cell_phone
chair
clock
couch
cow
cup
dining_table
dog
donut
elephant
fire_hydrant
fork
frisbee
giraffe
hair_drier
handbag
horse
hot_dog
keyboard
kite
knife
laptop
microwave
motorcycle
mouse
orange
oven
parking_meter
person
pizza
potted_plant
refrigerator
remote
sandwich
scissors
sheep
sink
skateboard
skis
snowboard
spoon
sports_ball
stop_sign
suitcase
surfboard
teddy_bear
tennis_racket
tie
toaster
toilet
toothbrush
traffic_light
train
truck
tv
umbrella
vase
wine_glass
zebra
```
=======
https://github.com/heartexlabs/label-studio/blob/master/docs/source/tutorials/object-detector.md
>>>>>>> 8a159aa9
<|MERGE_RESOLUTION|>--- conflicted
+++ resolved
@@ -1,194 +1,5 @@
-# Reference to readme
+# Reference to tutorial
 
-<<<<<<< HEAD
-This [Machine Learning backend](https://labelstud.io/guide/ml.html) allows you to automatically pre-annotate your images with bounding boxes. It's powered by the amazing [OpenMMLab MMDetection library](https://github.com/open-mmlab/mmdetection), which gives you access to many existing state-of-the-art models like FasterRCNN, RetinaNet, YOLO and others. 
+See the tutorial in the documentation:
 
-Follow this installation guide and then play around with them, picking the best model that suits your current dataset!
-
-## Start using it
-
-1. [Install the model locally](#Installation).
-
-2. Run Label Studio, then go to the **Machine Learning** page in the project settings. Paste the selected ML backend URL, then click **Add Model**.
-
-3. On the **Labeling Interface** page, select the `COCO annotation` or `Bbox object detection` template. 
-   Optionally, you can modify the label config with the `predicted_values` attribute. It provides a list of COCO labels separated by comma. If the object detector outputs any of these labels, they are translated to the actual label name from the `value` attribute.
-
-    For example, if your labeling config contains the following:
-    
-    ```xml
-    <Label value="Airplane" predicted_values="airplane"/>
-    <Label value="Car" predicted_values="car,truck"/>
-    ```
-   For a specific task, the following occurs:
-    - If the COCO object detector predicts a bbox with label `"airplane"`, you see the label `"Airplane"`.
-    - if it predicts `"car"` or `"truck"`, either of those predictions are squashed to show the `"Car"` label on the task.
-
-See [the full list of COCO labels](#The-full-list-of-COCO-labels) for reference.
-
-
-## Installation
-
-1. Set up the MMDetection environment following [the MMDetection installation guide](https://mmdetection.readthedocs.io/en/v1.2.0/INSTALL.html). Depending on your OS, some dependencies might be missed, such as gcc-c++, mesa-libGL. Install them using your package manager.
-
-2. Create and initialize the directory `./coco-detector`:
-
-    ```bash
-    label-studio-ml init coco-detector --from label_studio_ml/examples/mmdetection/mmdetection.py
-    ```
-
-3. Download the `config_file` and `checkpoint_file` from MMDetection model zoo (use the [recommended Faster RCNN for a quickstart](https://mmdetection.readthedocs.io/en/latest/1_exist_data_model.html#inference-with-existing-models)). Place the `config_file` within the cloned [mmdetection repo](https://github.com/open-mmlab/mmdetection).
-
-Depending on your specific use case, there are different settings for how to run this ML backend:
-
-## Run ML backend on the same machine as Label Studio
-
-If you run the ML backend on the same machine as Label Studio, you can upload images directly to Label Studio or specify them as remote URLs. 
-
-#### Images are uploaded in Label Studio UI
-   ```bash
-   label-studio-ml start coco-detector --with \
-   config_file=mmdetection/configs/faster_rcnn/faster_rcnn_r50_fpn_1x_coco.py \
-   checkpoint_file=/absolute/path/to/downloaded/checkpoint.pth
-   ```
-In this case, the ML backend reads images from the default data upload folder.
-If you change the default upload folder, for example by setting `LABEL_STUDIO_BASE_DATA_DIR=/custom/data/path`, you must explicitly specify the upload folder:
-
-   ```bash
-   label-studio-ml start coco-detector --with \
-   config_file=mmdetection/configs/faster_rcnn/faster_rcnn_r50_fpn_1x_coco.py \
-   checkpoint_file=/absolute/path/to/downloaded/checkpoint.pth \
-   image_dir=/custom/data/path/media/upload
-   ```
-
-#### Images are specified as remote URLs
-
-   ```bash
-   label-studio-ml start coco-detector --with \
-   config_file=mmdetection/configs/faster_rcnn/faster_rcnn_r50_fpn_1x_coco.py \
-   checkpoint_file=/absolute/path/to/downloaded/checkpoint.pth
-   ```
-
-## Run ML backend server on the different machine as Label Studio
-
-When running the ML backend on a separate server instance and connecting it to Label Studio with a remote hostname URL, you must remember that your ML backend server must get the full image URLs.
-In this case, you must provide the Label Studio hostname before running ML backend:
-
-   ```bash
-   LABEL_STUDIO_HOSTNAME=http://my.label-studio.com:8080 label-studio-ml start coco-detector --with \
-   config_file=mmdetection/configs/faster_rcnn/faster_rcnn_r50_fpn_1x_coco.py \
-   checkpoint_file=/absolute/path/to/downloaded/checkpoint.pth
-   ```
-
-## Other parameters
-
-You can also specify other parameters when you start this ML backend to fit your use case or environment.
-
-#### GPU support
-If you have a GPU available, you can specify that with `device=gpu:0` when you start the ML backend to significantly speed up pre-annotation of images. For example:
-
- ```bash
-   label-studio-ml start coco-detector --with \
-   config_file=mmdetection/configs/faster_rcnn/faster_rcnn_r50_fpn_1x_coco.py \
-   checkpoint_file=/absolute/path/to/downloaded/checkpoint.pth \
-   device=gpu:0
-   ```
-
-#### Bounding box thresholding
-
-You can also tune the `score_threshold`. Lower values increase sensitivity but produce more noise.
-
-   ```bash
-   label-studio-ml start coco-detector --with \
-   config_file=mmdetection/configs/faster_rcnn/faster_rcnn_r50_fpn_1x_coco.py \
-   checkpoint_file=/absolute/path/to/downloaded/checkpoint.pth \
-   score_threshold=0.5
-   ```
-     
-
-## The full list of COCO labels
-```text
-airplane
-apple
-backpack
-banana
-baseball_bat
-baseball_glove
-bear
-bed
-bench
-bicycle
-bird
-boat
-book
-bottle
-bowl
-broccoli
-bus
-cake
-car
-carrot
-cat
-cell_phone
-chair
-clock
-couch
-cow
-cup
-dining_table
-dog
-donut
-elephant
-fire_hydrant
-fork
-frisbee
-giraffe
-hair_drier
-handbag
-horse
-hot_dog
-keyboard
-kite
-knife
-laptop
-microwave
-motorcycle
-mouse
-orange
-oven
-parking_meter
-person
-pizza
-potted_plant
-refrigerator
-remote
-sandwich
-scissors
-sheep
-sink
-skateboard
-skis
-snowboard
-spoon
-sports_ball
-stop_sign
-suitcase
-surfboard
-teddy_bear
-tennis_racket
-tie
-toaster
-toilet
-toothbrush
-traffic_light
-train
-truck
-tv
-umbrella
-vase
-wine_glass
-zebra
-```
-=======
-https://github.com/heartexlabs/label-studio/blob/master/docs/source/tutorials/object-detector.md
->>>>>>> 8a159aa9
+https://github.com/heartexlabs/label-studio/blob/master/docs/source/tutorials/object-detector.md