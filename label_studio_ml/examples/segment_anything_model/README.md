--- conflicted
+++ resolved
@@ -131,13 +131,9 @@
 
 Note the IP address that you are running your Label Studio instance as the
 `LABEL_STUDIO_HOST`. This will be necessary for setting up the connection to your
-<<<<<<< HEAD
 SAM model. 
 
 _Because you are hosting both Label Studio and the ML backend in
-=======
-SAM model. _Because you are hosting both Label Studio and the ML Backend in
->>>>>>> 2acb3207
 Docker containers, the hostname `localhost` will not resolve to the correct
 address._ There are a number of ways to determine your host IP address.  These
 can include calling either `ip a` or `ifconfig` from the command line and
