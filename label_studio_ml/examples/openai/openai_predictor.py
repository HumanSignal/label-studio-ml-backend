import os
import openai
import difflib
import logging

from label_studio_ml.model import LabelStudioMLBase

logger = logging.getLogger(__name__)

openai.api_key = os.environ['OPENAI_API_KEY']


class OpenAIPredictor(LabelStudioMLBase):
    DEFAULT_PROMPT = os.path.join(os.path.dirname(__file__), 'prompt.txt')

    def __init__(self, **kwargs):
        # don't forget to initialize base class...
        super(OpenAIPredictor, self).__init__(**kwargs)

        # Parsed label config contains only one output of <Choices> type
        assert len(self.parsed_label_config) == 1
        self.from_name, self.info = list(self.parsed_label_config.items())[0]
        assert self.info['type'] == 'Choices'

        # the model has only one textual input
        assert len(self.info['to_name']) == 1
        assert len(self.info['inputs']) == 1
        assert self.info['inputs'][0]['type'] == 'Text'
        self.to_name = self.info['to_name'][0]
        self.value = self.info['inputs'][0]['value']
        self.labels = self.info['labels']

        self.openai_model = kwargs.get('model', 'gpt-3.5-turbo')
        self.openai_max_tokens = int(kwargs.get('max_tokens', 40))
        self.openai_temperature = float(kwargs.get('temperature', 0.5))
        self.openai_prompt = kwargs.get('prompt', self.DEFAULT_PROMPT)
        if os.path.isfile(self.openai_prompt):
            with open(self.openai_prompt) as f:
                self.openai_prompt = f.read()

        logger.debug(
            f'Initialize OpenAI API with the following parameters:'
            f' model={self.openai_model}, max_tokens={self.openai_max_tokens}, temperature={self.openai_temperature},'
            f' prompt={self.openai_prompt}')

<<<<<<< HEAD
    def _get_predicted_label(self, task_data):
        # Create a prompt for the OpenAI API
        prompt = self.openai_prompt.format(labels=self.labels, **task_data)
=======
    def _get_prompt(self, task_data):
        if os.path.isfile(self.openai_prompt):
            # Read the prompt from the file
            # that allows changing the prompt without restarting the server
            # use it only
            with open(self.openai_prompt) as f:
                prompt = f.read()
        else:
            prompt = self.openai_prompt
        return prompt.format(labels=self.labels, **task_data)

    def _get_predicted_label(self, task_data):
        # Create a prompt for the OpenAI API
        prompt = self._get_prompt(task_data)
>>>>>>> 92afc8c1
        # Call OpenAI's API to create a chat completion using the GPT-3 model
        response = openai.ChatCompletion.create(
            model=self.openai_model,
            messages=[
                {"role": "user", "content": prompt}  # The 'user' role is assigned to the prompt
            ],
            max_tokens=self.openai_max_tokens,  # Maximum number of tokens in the response is set to 40
            n=1,  # We only want one response
            stop=None,  # There are no specific stop sequences
            temperature=self.openai_temperature,  # The temperature parameter affects randomness in the output. Lower values (like 0.5) make the output more deterministic.
        )
        logger.debug(f'OpenAI response: {response}')
        # Extract the response text from the ChatCompletion response
        response_text = response.choices[0].message['content'].strip()
        
        # Extract the matched labels from the response text
        matched_labels = []
        for pred in response_text.split("\n"):
            scores = list(map(lambda l: difflib.SequenceMatcher(None, pred, l).ratio(), self.labels))
            matched_labels.append(self.labels[scores.index(max(scores))])

        # Return the input_text along with the identified sentiment
        return matched_labels

    def predict(self, tasks, **kwargs):
        predictions = []
        for task in tasks:
            predicted_labels = self._get_predicted_label(task['data'])
            result = [{
                'from_name': self.from_name,
                'to_name': self.to_name,
                'type': 'choices',
                'value': {'choices': predicted_labels}
            }]
            predictions.append({'result': result, 'score': 1.0})
        return predictions<|MERGE_RESOLUTION|>--- conflicted
+++ resolved
@@ -43,11 +43,6 @@
             f' model={self.openai_model}, max_tokens={self.openai_max_tokens}, temperature={self.openai_temperature},'
             f' prompt={self.openai_prompt}')
 
-<<<<<<< HEAD
-    def _get_predicted_label(self, task_data):
-        # Create a prompt for the OpenAI API
-        prompt = self.openai_prompt.format(labels=self.labels, **task_data)
-=======
     def _get_prompt(self, task_data):
         if os.path.isfile(self.openai_prompt):
             # Read the prompt from the file
@@ -62,7 +57,6 @@
     def _get_predicted_label(self, task_data):
         # Create a prompt for the OpenAI API
         prompt = self._get_prompt(task_data)
->>>>>>> 92afc8c1
         # Call OpenAI's API to create a chat completion using the GPT-3 model
         response = openai.ChatCompletion.create(
             model=self.openai_model,
