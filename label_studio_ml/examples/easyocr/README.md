--- conflicted
+++ resolved
@@ -1,21 +1,5 @@
 <!--
 ---
-<<<<<<< HEAD
-title: Easy OCR model 
-type: blog
-tier: all
-order: 75
-meta_title: Easy OCR labeling with Label Studio
-meta_description: Tutorial for how to use the example OCR backend with Label Studio 
-categories:
-    - tutorial
-    - optical character recognition
-image: "/tutorials/gpt2.png"
----
--->
-
-# Quick usage
-=======
 title: EasyOCR Model Connection
 type: blog
 tier: all
@@ -29,7 +13,6 @@
 image: "/tutorials/easyocr.png"
 ---
 -->
->>>>>>> e5545080
 
 # EasyOCR Model Connection
 
