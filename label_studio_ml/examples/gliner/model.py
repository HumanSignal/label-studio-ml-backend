--- conflicted
+++ resolved
@@ -181,7 +181,6 @@
             tokenizer=model.data_processor.transformer_tokenizer,
             data_collator=data_collator,
         )
-<<<<<<< HEAD
 
         trainer.train()
 
@@ -189,10 +188,7 @@
         ckpt = str(pathlib.Path(self.MODEL_DIR, self.finetuned_model_path))
         logger.info(f"Model Trained, saving to {ckpt} ")
         trainer.save_model(ckpt)
-=======
-
-        trainer.train()
->>>>>>> 5af3d954
+
 
     def fit(self, event, data, **kwargs):
         """
@@ -238,11 +234,8 @@
             num_epochs = max(1, floor(num_steps / num_batches))
 
             training_args = TrainingArguments(
-<<<<<<< HEAD
                 output_dir="models/training_output",
-=======
-                output_dir="models",
->>>>>>> 5af3d954
+
                 learning_rate=5e-6,
                 weight_decay=0.01,
                 others_lr=1e-5,
@@ -264,12 +257,5 @@
 
             self.train(self.model, training_args, training_data, eval_data)
 
-<<<<<<< HEAD
-=======
-            logger.info("Saving new fine-tuned model as the default model")
-            self.model = GLiNER.from_pretrained(f"models/checkpoint-10", local_files_only=True)
-            model_version = int(self.model_version[-1]) + 1
-            self.set("model_version", f'{self.__class__.__name__}-v{model_version}')
->>>>>>> 5af3d954
         else:
             logger.info("Model training not triggered")