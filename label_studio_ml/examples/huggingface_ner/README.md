--- conflicted
+++ resolved
@@ -63,11 +63,7 @@
 {"status":"UP"}
 ```
 
-<<<<<<< HEAD
 3. Create a project in Label Studio. Then from the **Model** page in the project settings, [connect the model](https://labelstud.io/guide/ml#Connect-the-model-to-Label-Studio). Specify `http://localhost:9090` as the URL.
-=======
-3. Connect to the backend from Label Studio running on the same host: go to your project `Settings -> Model -> Connect Model` and specify `http://localhost:9090` as a URL.
->>>>>>> 2acb3207
 
 
 ## Building from source (advanced)
@@ -100,22 +96,6 @@
 
 
 The following common parameters are available:
-<<<<<<< HEAD
-- `BASIC_AUTH_USER` - Specify the basic auth user for the model server
-- `BASIC_AUTH_PASS` - Specify the basic auth password for the model server
-- `LOG_LEVEL` - Set the log level for the model server
-- `WORKERS` - Specify the number of workers for the model server
-- `THREADS` - Specify the number of threads for the model server
-- `BASELINE_MODEL_NAME`: The name of the baseline model to use. Default is `dslim/bert-base-NER`.
-- `FINETUNED_MODEL_NAME`: The name of the fine-tuned model. Default is `finetuned_model`.
-- `LABEL_STUDIO_HOST`: The host of the Label Studio instance. Default is `http://localhost:8080`.
-- `LABEL_STUDIO_API_KEY`: The [API key](https://labelstud.io/guide/user_account#Access-token) for the Label Studio instance.
-- `START_TRAINING_EACH_N_UPDATES`: The number of updates after which to start training. Default is `10`.
-- `LEARNING_RATE`: The learning rate for the model. Default is `1e-3`.
-- `NUM_TRAIN_EPOCHS`: The number of training epochs. Default is `10`.
-- `WEIGHT_DECAY`: The weight decay for the model. Default is `0.01`.
-- `MODEL_DIR`: The directory where the model is stored. Default is `./results`.
-=======
 - `BASIC_AUTH_USER` - specify the basic auth user for the model server
 - `BASIC_AUTH_PASS` - specify the basic auth password for the model server
 - `LOG_LEVEL` - set the log level for the model server
@@ -130,7 +110,6 @@
 - `NUM_TRAIN_EPOCHS`: The number of training epochs. Default is 10.
 - `WEIGHT_DECAY`: The weight decay for the model. Default is 0.01.
 - `MODEL_DIR`: The directory where the model is stored. Default is './results'.
->>>>>>> 2acb3207
 
 > Note: The `LABEL_STUDIO_API_KEY` is required for training the model. You can find the API key in the Label Studio instance in the `Account & Settings -> Access Token` section.
 
