version: "3.8"

services:

  tesseract:
    container_name: tesseract
    build: .
    env_file:
      - example.env
    ports:
      - 9090:9090
    volumes:
      - "./data/server:/data"
      - "./logs:/tmp"
<<<<<<< HEAD
  
=======
    environment:
      - LOG_LEVEL=DEBUG

      # Specify the Label Studio URL and API key to access
      # uploaded, local storage and cloud storage files.
      # Do not use 'localhost' as it does not work within Docker containers.
      # Use prefix 'http://' or 'https://' for the URL always.
      # Determine the actual IP using 'ifconfig' (Linux/Mac) or 'ipconfig' (Windows).
      - LABEL_STUDIO_URL=
      - LABEL_STUDIO_API_KEY=

>>>>>>> fae03860
  minio:
    container_name: minio
    image: bitnami/minio:latest
    env_file:
      - example.env
    ports:
      - 9000:9000
      - 9001:9001
    volumes:
      - ".data/storage:/data"
    command: server /data --console-address ":9001"
<|MERGE_RESOLUTION|>--- conflicted
+++ resolved
@@ -12,9 +12,6 @@
     volumes:
       - "./data/server:/data"
       - "./logs:/tmp"
-<<<<<<< HEAD
-  
-=======
     environment:
       - LOG_LEVEL=DEBUG
 
@@ -26,7 +23,6 @@
       - LABEL_STUDIO_URL=
       - LABEL_STUDIO_API_KEY=
 
->>>>>>> fae03860
   minio:
     container_name: minio
     image: bitnami/minio:latest
