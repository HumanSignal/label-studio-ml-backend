--- conflicted
+++ resolved
@@ -180,6 +180,11 @@
         return {'workdir': self._job_dir(job_id)}
 
     def _get_result_from_job_id(self, job_id):
+        """
+        Return job result or {}
+        @param job_id: Job id (also known as model version)
+        @return: dict
+        """
         job_dir = self._job_dir(job_id)
         if not os.path.exists(job_dir):
             logger.warning(f"=> Warning: {job_id} dir doesn't exist. "
@@ -491,7 +496,6 @@
 
     @classmethod
     def fetch(cls, project=None, label_config=None, force_reload=False, **kwargs):
-<<<<<<< HEAD
         """
         Fetch the model
 
@@ -502,15 +506,11 @@
         @return:
         Current model
         """
-        if not os.getenv('LABEL_STUDIO_ML_BACKEND_V2', default=True):
-            # TODO: Deprecated branch
-            # Fetch latest job result
-=======
         # update kwargs with init kwargs from class (e.g. --with start arg)
         kwargs.update(cls.init_kwargs)
         if not os.getenv('LABEL_STUDIO_ML_BACKEND_V2', default=True):
             # TODO: Deprecated branch
->>>>>>> b2d50f78
+            # Fetch latest job result
             if cls.without_redis():
                 logger.debug('Fetch ' + project + ' from local directory')
                 job_result = cls._get_latest_job_result_from_workdir(project) or {}
