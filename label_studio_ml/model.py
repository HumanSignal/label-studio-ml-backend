--- conflicted
+++ resolved
@@ -195,16 +195,9 @@
             return None
         result_file = os.path.join(job_dir, self.JOB_RESULT)
         if not os.path.exists(result_file):
-<<<<<<< HEAD
             logger.warning(f"=> Warning: {job_dir} dir doesn't contain result file {result_file} "
-                           f"It seems that previous training session ended with error.")
-=======
-            logger.warning(
-                f"=> Warning: {job_id} dir doesn't contain result file. "
-                f"It seems that previous training session was never done or ended with error. "
-                f"It is normal to see it if your model doesn't have fit() implementation at all. "
-            )
->>>>>>> b74075e1
+                           f"It seems that previous training session ended with error."
+                           f"If you haven't implemented fit() method - ignore this message.")
             # Return empty dict if training is failed OR None if Error message is needed in case of failed train
             IGNORE_FAILED_TRAINING = get_env("IGNORE_FAILED_TRAINING", is_bool=True)
             return {} if IGNORE_FAILED_TRAINING else None
@@ -590,20 +583,8 @@
         @param project: Project ID (e.g. {project.id}.{created_timestamp}
         @return: List of model versions for current model
         """
-<<<<<<< HEAD
         project_model_dir = cls.model_dir
-        # get directories with traing results
-=======
-        V2 = os.getenv('LABEL_STUDIO_ML_BACKEND_V2', default=LABEL_STUDIO_ML_BACKEND_V2_DEFAULT)
-        if not V2:
-            project_model_dir = os.path.join(cls.model_dir, project or '')
-            if not os.path.exists(project_model_dir):
-                return []
-        else:
-            project_model_dir = cls.model_dir
-
         # get directories with training results
->>>>>>> b74075e1
         final_models = []
         for subdir in map(int, filter(lambda d: d.isdigit(), os.listdir(project_model_dir))):
             job_result_file = os.path.join(project_model_dir, str(subdir), 'job_result.json')
