--- conflicted
+++ resolved
@@ -35,20 +35,11 @@
 
 # install test requirements if needed
 COPY requirements-test.txt .
-<<<<<<< HEAD
-#RUN if [ "$TEST_ENV" = "true" ]; then \
-#    --mount=type=cache,target=${PIP_CACHE_DIR},sharing=locked \
-#    pip install -r requirements-test.txt; \
-#    fi
-RUN --mount=type=cache,target=${PIP_CACHE_DIR},sharing=locked \
-    pip install -r requirements-test.txt
-=======
 # build only when TEST_ENV="true"
 RUN --mount=type=cache,target=${PIP_CACHE_DIR},sharing=locked \
     if [ "$TEST_ENV" = "true" ]; then \
       pip install -r requirements-test.txt; \
     fi
->>>>>>> c7f547a5
 
 COPY . .
 
